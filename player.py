"""Code for simulating the classic WoW feral cat DPS rotation."""

import numpy as np
import collections
import sim_utils


class Player():

    """Stores damage parameters, energy, combo points, and cooldowns for a
    simulated player in a boss encounter. Executes events in the cat DPS
    rotation."""

    @property
    def hit_chance(self):
        return self._hit_chance

    @hit_chance.setter
    def hit_chance(self, value):
        self._hit_chance = value
        self.calc_miss_chance()

    @property
    def expertise_rating(self):
        return self._expertise_rating

    @expertise_rating.setter
    def expertise_rating(self, value):
        self._expertise_rating = value
        self.calc_miss_chance()

    roar_durations = {1: 14.0, 2: 19.0, 3: 24.0, 4: 29.0, 5: 34.0}

    def __init__(
            self, attack_power, ap_mod, agility, hit_chance, expertise_rating,
            crit_chance, armor_pen_rating, swing_timer, mana, intellect,
            spirit, mp5, jow=False, rune=True, t6_2p=False, t6_4p=False,
            meta=False, bonus_damage=0, shred_bonus=0,
            rip_bonus=0, debuff_ap=0, multiplier=1.1, omen=True,
            primal_gore=True, feral_aggression=0, predatory_instincts=3,
<<<<<<< HEAD
            savage_fury=2, furor=3, natural_shapeshifter=3,
            master_shapeshifter=2, intensity=3, potp=2, improved_mangle=0,
            proc_trinkets=[], log=False
=======
            savage_fury=2, furor=3, natural_shapeshifter=3, intensity=3,
            potp=2, improved_mangle=0, roar_glyph=False, berserk_glyph=False,
            weapon_speed=3.0, proc_trinkets=[], log=False
>>>>>>> b4750e0a
    ):
        """Initialize player with key damage parameters.

        Arguments:
            attack_power (int): Fully raid buffed attack power in Cat Form.
            ap_mod (float): Total multiplier for Attack Power in Cat Form.
            agility (int): Fully raid buffed Agility attribute.
            hit_chance (float): Chance to hit as a fraction.
            expertise_rating (int): Player's Expertise Rating stat.
            crit_chance (float): Fully raid buffed crit chance as a fraction.
            armor_pen_rating (int): Armor penetration rating from gear. Boss
                armor debuffs are handled by Simulation objects as they are not
                properties of the player character.
            swing_timer (float): Melee swing timer in seconds, including haste
                effects such as MCP, Warchief's Blessing, and libram enchants.
            mana (int): Fully raid buffed mana.
            intellect (int): Fully raid buffed Intellect.
            spirit (int): Fully raid buffed Spirit.
            mp5 (int): Bonus mp5 from gear or buffs.
            jow (bool): Whether the player is receiving Judgment of Wisdom
                procs. Defaults False.
            rune (bool): Whether Dark/Demonic Runes are used. Defaults True.
            t6_2p (bool): Whether the 2-piece T6 set bonus is used. Defaults
                False.
            t6_4p (bool): Whether the 4-piece T6 set bonus is used. Defaults
                False.
            meta (bool): Whether a Relentless Earthstorm Diamond meta gem is
                socketed. Defaults to False.
            bonus_damage (int): Bonus weapon damage from buffs such as Bogling
                Root or Dense Weightstone. Defaults to 0.
            shred_bonus (int): Bonus damage to Shred ability from Idols and set
                bonuses. Defaults to 0.
            rip_bonus (int): Bonus periodic damage to Rip (per CP) from Idols
                and set bonuses. Defaults to 0.
            debuff_ap (int): Bonus Attack Power from boss debuffs such as
                Improved Hunter's Mark or Expose Weakness. Treated differently
                from "normal" AP because it does not boost abilities with
                explicit AP scaling. Defaults to 0.
            multiplier (float): Overall damage multiplier from talents and
                buffs. Defaults to 1.1 (from 5/5 Naturalist).
            omen (bool): Whether Omen of Clarity is active. Defaults True.
            primal_gore (bool): Whether Primal Gore is talented. Defaults True.
            feral_aggression (int): Points taken in Feral Aggression talent.
                Defaults to 2.
            predatory_instincts (int): Points taken in Predatory Instincts
                talent. Defaults to 3.
            savage_fury (int): Points taken in Savage Fury talent. Defaults
                to 0.
            furor (int): Points taken in Furor talent. Default to 3.
            natural_shapeshifter (int): Points taken in Natural Shapeshifter
                talent. Defaults to 3.
            master_shapeshifter (int): Points taken in Master Shapeshifter
                talent. Defaults to 2.
            intensity (int): Points taken in Intensity talent. Defaults to 3.
            potp (int): Points taken in Protector of the Pack talent. Defaults
                to 2.
            improved_mangle (int): Points taken in Improved Mangle talent.
                Defaults to 0.
<<<<<<< HEAD
=======
            roar_glyph (bool): Whether Glyph of Savage Roar is used. Defaults
                False.
            berserk_glyph (bool): Whether Glyph of Berserk is used. Defaults
                False.
            weapon_speed (float): Equipped weapon speed, used for calculating
                Omen of Clarity proc rate. Defaults to 3.0.
>>>>>>> b4750e0a
            proc_trinkets (list of trinkets.ProcTrinket): If applicable, a list
                of ProcTrinket objects modeling each on-hit or on-crit trinket
                used by the player.
            log (bool): If True, maintain a log of the most recent event,
                formatted as a list of strings [event, outcome, energy, combo
                points]. Defaults False.
        """
        self.attack_power = attack_power
        self.debuff_ap = debuff_ap
        self.agility = agility
        self.ap_mod = ap_mod
        self.bear_ap_mod = ap_mod / 1.1 * (1 + 0.02 * potp)
        self.roar_fac = 0.3 + 0.03 * roar_glyph
        self.berserk_glyph = berserk_glyph

        # Set internal hit and expertise values, and derive total miss chance.
        self._hit_chance = hit_chance
        self.expertise_rating = expertise_rating

        self.crit_chance = crit_chance - 0.048
        self.armor_pen_rating = armor_pen_rating
        self.swing_timer = swing_timer
        self.mana_pool = mana
        self.intellect = intellect
        self.spirit = spirit
        self.mp5 = mp5
        self.jow = jow
        self.rune = rune
        self.bonus_damage = bonus_damage
        self.shred_bonus = shred_bonus
        self.rip_bonus = rip_bonus
        self._mangle_cost = 40 - 5 * t6_2p - 2 * improved_mangle
        self.t6_bonus = t6_4p
        self.meta = meta
        self.damage_multiplier = multiplier
        self.omen = omen
        self.primal_gore = primal_gore
        self.feral_aggression = feral_aggression
        self.predatory_instincts = predatory_instincts
        self.savage_fury = savage_fury
        self.furor = furor
        self.natural_shapeshifter = natural_shapeshifter
        self.master_shapeshifter = master_shapeshifter
        self.intensity = intensity
        self.omen_rates = {
            'white': 3.5/60,
            'yellow': 0.0,
            'bear': 3.5/60*2.5,
        }
        self.cat_threat_mod = 0.71
        self.bear_threat_mod = 29.0/14.0
        self.proc_trinkets = proc_trinkets
        self.set_mana_regen()
        self.log = log
        self.reset()

    def calc_miss_chance(self):
        """Update overall miss chance when a change to the player's hit percent
        or Expertise Rating occurs."""
        miss_reduction = min(self._hit_chance * 100, 8.)
        dodge_reduction = min(
            6.5, (10 + np.floor(self._expertise_rating / 8.1974973675)) * 0.25
        )
        self.miss_chance = 0.01 * (
            (8. - miss_reduction) + (6.5 - dodge_reduction)
        )
        self.dodge_chance = 0.01 * (6.5 - dodge_reduction)

    def calc_crit_chance(self):
        """Calculates form-dependant crit chance."""
        if self.cat_form:
            return self.crit_chance
        else:
            return self.crit_chance - 0.02 * self.master_shapeshifter

    def calc_crit_multiplier(self):
        """Calculates form-dependent crit multiplier."""
        crit_multiplier = 2.0 * (1.0 + self.meta * 0.03)
        if self.cat_form:
            crit_multiplier *= (1.0 + round(self.predatory_instincts / 30, 2))
        return crit_multiplier

    def set_mana_regen(self):
        """Calculate and store mana regeneration rates based on specified regen
        stats.
        """
        # Mana regen is still linear in Spirit for TBC, but the scaling
        # coefficient is now Int-dependent.
        # 10/11/21 - Edited base_regen parameter from 0.009327 to 0.0085 while
        # shapeshifted, based on the average of three measurements by Rokpaus.
        # Neither number fits the caster/cat data exactly, so the formula is
        # likely not exact.
        self.regen_factor = 0.016725 / 5 * np.sqrt(self.intellect)
        base_regen = self.spirit * self.regen_factor
        bonus_regen = self.mp5 / 5

        # In TBC, the Intensity talent allows a portion of the base regen to
        # apply while within the five second rule
        self.regen_rates = {
            'base': base_regen + bonus_regen,
            'five_second_rule': 0.5/3*self.intensity*base_regen + bonus_regen,
        }
        self.shift_cost = 1224 * 0.4 * (1 - 0.1 * self.natural_shapeshifter)

    def threat_from_damage(self, damage_done,
        ability_threat_mod=1.0,
        additive_threat=0.0):
        if self.cat_form:
            return (self.cat_threat_mod
                * (ability_threat_mod * damage_done + additive_threat))
        else:
            return (self.bear_threat_mod
                * (ability_threat_mod * damage_done + additive_threat))

    def calc_damage_params(
            self, gift_of_arthas, boss_armor, sunder, faerie_fire,
            blood_frenzy, shattering_throw, tigers_fury=False
    ):
        """Calculate high and low end damage of all abilities as a function of
        specified boss debuffs."""
        bonus_damage = (
            (self.attack_power + self.debuff_ap) / 14 + self.bonus_damage
            + 80 * tigers_fury
        )

        # Legacy compatibility with older Sunder code in case it is needed
        if isinstance(sunder, bool):
            sunder *= 5

        debuffed_armor = (
            boss_armor * (1 - 0.04 * sunder) * (1 - 0.05 * faerie_fire)
            * (1 - 0.2 * shattering_throw)
        )
        armor_constant = 467.5 * 80 - 22167.5
        arp_cap = (debuffed_armor + armor_constant) / 3.
        armor_pen = (
            self.armor_pen_rating / 13.99 / 100 * min(arp_cap, debuffed_armor)
        )
        residual_armor = debuffed_armor - armor_pen
        armor_multiplier = (
            1 - residual_armor / (residual_armor + armor_constant)
        )
        damage_multiplier = self.damage_multiplier * (1 + 0.04 * blood_frenzy)
        self.multiplier = armor_multiplier * damage_multiplier
        self.white_low = (43.0 + bonus_damage) * self.multiplier
        self.white_high = (66.0 + bonus_damage) * self.multiplier
        self.shred_low = 1.2 * (
            self.white_low * 2.25 + (666 + self.shred_bonus) * self.multiplier
        )
        self.shred_high = 1.2 * (
            self.white_high * 2.25 + (666 + self.shred_bonus) * self.multiplier
        )
        self.bite_multiplier = (
            self.multiplier * (1 + 0.03 * self.feral_aggression)
            * (1 + 0.15 * self.t6_bonus)
        )

        # Tooltip low range base values for Bite are 935 and 766, but that's
        # incorrect according to the DB.
        ap, bm = self.attack_power, self.bite_multiplier
        self.bite_low = {
            i: (290*i + 120 + 0.07 * i * ap) * bm for i in range(1, 6)
        }
        self.bite_high = {
            i: (290*i + 260 + 0.07 * i * ap) * bm for i in range(1, 6)
        }
        mangle_fac = 1 + 0.1 * self.savage_fury
        self.mangle_low = mangle_fac * (
            self.white_low * 2 + 566 * self.multiplier
        )
        self.mangle_high = mangle_fac * (
            self.white_high * 2 + 566 * self.multiplier
        )
        rake_multi = mangle_fac * damage_multiplier
        self.rake_hit = rake_multi * (176 + 0.01 * self.attack_power)
        self.rake_tick = rake_multi * (358 + 0.06 * self.attack_power)
        rip_multiplier = damage_multiplier * (1 + 0.15 * self.t6_bonus)
        self.rip_tick = {
            i: (36 + 93*i + 0.01*i*ap + self.rip_bonus*i) * rip_multiplier
            for i in range(1,6)
        }

        # Bearweave damage calculations
        bear_ap = self.bear_ap_mod * (
            self.attack_power / self.ap_mod - self.agility + 80
        )
        bear_bonus_damage = (
            (bear_ap + self.debuff_ap) / 14 * 2.5 + self.bonus_damage
        )
        bear_multi = self.multiplier * (1.0 + 0.02 * self.master_shapeshifter)
        self.white_bear_low = (109.0 + bear_bonus_damage) * bear_multi
        self.white_bear_high = (165.0 + bear_bonus_damage) * bear_multi
        maul_multi = mangle_fac * 1.2
        self.maul_low = (self.white_bear_low + 578 * bear_multi) * maul_multi
        self.maul_high = (self.white_bear_high + 578 * bear_multi) * maul_multi
        self.mangle_bear_low = mangle_fac * (
            self.white_bear_low * 1.15 + 299 * bear_multi
        )
        self.mangle_bear_high = mangle_fac * (
            self.white_bear_high * 1.15 + 299 * bear_multi
        )
        self.lacerate_hit = (88 + 0.01 * bear_ap) * bear_multi
        self.lacerate_tick = (
            (64 + 0.01 * bear_ap) * damage_multiplier
            * (1 + 0.02 * self.master_shapeshifter)
        )

        # Adjust damage values for Gift of Arthas
        if not gift_of_arthas:
            return

        for bound in ['low', 'high']:
            for ability in [
                'white', 'shred', 'mangle', 'white_bear', 'maul', 'mangle_bear'
            ]:
                attr = '%s_%s' % (ability, bound)
                setattr(self, attr, getattr(self, attr) + 8 * armor_multiplier)

            bite_damage = getattr(self, 'bite_%s' % bound)

            for cp in range(1, 6):
                bite_damage[cp] += 8 * armor_multiplier

    def reset(self):
        """Reset fight-specific parameters to their starting values at the
        beginning of an encounter."""
        self.gcd = 0.0
        self.omen_proc = False
        self.omen_icd = 0.0
        self.tf_cd = 0.0
        self.energy = 100
        self.combo_points = 0
        self.mana = self.mana_pool
        self.rage = 0
        self.rune_cd = 0.0
        self.five_second_rule = False
        self.cat_form = True
        self.ready_to_shift = False
        self.berserk = False
        self.berserk_cd = 0.0
        self.enrage = False
        self.enrage_cd = 0.0
        self.mangle_cd = 0.0
        self.savage_roar = False
        self.set_ability_costs()

        # Create dictionary to hold breakdown of total casts and damage
        self.dmg_breakdown = collections.OrderedDict()

        for cast_type in [
            'Melee', 'Mangle (Cat)', 'Rake', 'Shred', 'Savage Roar', 'Rip',
            'Ferocious Bite', 'Shift (Bear)', 'Maul', 'Mangle (Bear)',
            'Lacerate', 'Shift (Cat)'
        ]:
            self.dmg_breakdown[cast_type] = {'casts': 0, 'damage': 0.0}

    def set_ability_costs(self):
        """Store Energy costs for all specials in the rotation based on whether
        or not Berserk is active."""
        self.shred_cost = 42. / (1 + self.berserk)
        self.rake_cost = 35. / (1 + self.berserk)
        self.mangle_cost = self._mangle_cost / (1 + self.berserk)
        self.bite_cost = 35. / (1 + self.berserk)
        self.rip_cost = 30. / (1 + self.berserk)
        self.roar_cost = 25. / (1 + self.berserk)

    def check_omen_proc(self, yellow=False, spell=False):
        """Check for Omen of Clarity proc on a successful swing.

        Arguments:
            yellow (bool): Check proc for a yellow ability rather than a melee
                swing. Defaults False.
            spell (bool): Check proc for a spell cast rather than a melee
                swing or ability. Defaults False.
        """
        if (not self.omen) or yellow:
            return
        if spell and (self.omen_icd > 1e-9):
            return

        if spell:
            proc_rate = self.omen_rates['spell']
        elif self.cat_form:
            proc_rate = self.omen_rates['white']
        else:
            proc_rate = self.omen_rates['bear']

        proc_roll = np.random.rand()

        if proc_roll < proc_rate:
            self.omen_proc = True

            if spell:
                self.omen_icd = 10.0

    def check_jow_proc(self):
        """Check for a Judgment Wisdom on a successful melee attack."""
        if not self.jow:
            return

        proc_roll = np.random.rand()

        if proc_roll < 0.25:
            self.mana = min(self.mana + 70, self.mana_pool)

    def check_procs(self, yellow=False, crit=False):
        """Check all relevant procs that trigger on a successful attack.

        Arguments:
            yellow (bool): Check proc for a yellow ability rather than a melee
                swing. Defaults False.
            crit (bool): Whether the attack was a critical strike. Defaults
                False.
        """
        self.check_omen_proc(yellow=yellow)
        self.check_jow_proc()

        # Now check for all trinket procs that may occur. Only trinkets that
        # can trigger on all possible abilities will be checked here. The
        # handful of proc effects that trigger only on Mangle must be
        # separately checked within the mangle() function.
        for trinket in self.proc_trinkets:
            if not trinket.mangle_only:
                trinket.check_for_proc(crit, yellow)

    def regen(self, delta_t):
        """Update player Energy and Mana.

        Arguments:
            delta_t (float): Elapsed time, in seconds, since last resource
                update.
        """
        self.energy = min(100, self.energy + 10 * delta_t)

        if self.five_second_rule:
            mana_regen = self.regen_rates['five_second_rule']
        else:
            mana_regen = self.regen_rates['base']

        self.mana = min(self.mana + mana_regen * delta_t, self.mana_pool)

        if self.enrage:
            self.rage = min(100, self.rage + delta_t)

    def use_rune(self):
        """Pop a Dark/Demonic Rune to restore mana when appropriate.

        Returns:
            rune_used (bool): Whether the rune was used.
        """
        if ((not self.rune) or (self.rune_cd > 1e-9)
                or (self.mana > self.mana_pool - 1500)):
            return False

        self.mana += (900 + np.random.rand() * 600)
        self.rune_cd = 15. * 60.
        return True

    def swing(self):
        """Execute a melee swing.

        Returns:
            damage_done (float): Damage done by the swing.
        """
<<<<<<< HEAD
        if self.cat_form:
            damage_done, miss, crit = sim_utils.calc_white_damage(
                self.white_low, self.white_high, self.miss_chance,
                self.calc_crit_chance(),
                crit_multiplier=self.calc_crit_multiplier())
            roar_damage = 0.3 * damage_done if self.savage_roar else 0.0
=======
        low = self.white_low if self.cat_form else self.white_bear_low
        high = self.white_high if self.cat_form else self.white_bear_high
        damage_done, miss, crit = sim_utils.calc_white_damage(
            low, high, self.miss_chance,
            self.crit_chance - 0.04 * (not self.cat_form),
            crit_multiplier=self.calc_crit_multiplier()
        )

        # Apply King of the Jungle for bear form swings
        if self.enrage:
            damage_done *= 1.15

        # Apply Savage Roar for cat form swings
        if self.cat_form and self.savage_roar:
            roar_damage = self.roar_fac * damage_done
>>>>>>> b4750e0a
        else:
            roar_damage = 0.0
            damage_done, miss, crit = sim_utils.calc_white_damage(
                self.white_bear_low, self.white_bear_high,
                self.miss_chance,
                self.calc_crit_chance(),
                crit_multiplier=self.calc_crit_multiplier())
            if self.enrage:
                damage_done *= 1.15

            # Dodged white hits still generate rage, so on misses re-roll to
            # determine whether it was an actual miss or a dodge.
            dodge = False
            if miss:
                dodge = (np.random.rand() < self.dodge_chance/self.miss_chance)

            if dodge:
                # Determine how much damage a successful non-crit / non-glance
                # auto would have done.
                proxy_damage = (
                    0.5 * (self.white_bear_low + self.white_bear_high)
                    * (1 + 0.15 * self.enrage)
                )
            else:
                proxy_damage = damage_done

            if (not miss) or dodge:
                rage_gen = (
                    15./4./453.3 * proxy_damage + 2.5/2*3.5 * (1 + crit)
                    + 5 * crit
                )
                self.rage = min(self.rage + rage_gen, 100)


        if not miss:
            # Check for Omen, JoW and other procs.
            self.check_procs(crit=crit)

        # Log the swing
        self.dmg_breakdown['Melee']['casts'] += 1
        self.dmg_breakdown['Melee']['damage'] += damage_done
        self.dmg_breakdown['Savage Roar']['damage'] += roar_damage

        if self.log:
            self.gen_log('melee', damage_done + roar_damage, miss, crit, False)

        return damage_done + roar_damage

    def execute_bear_special(
        self, ability_name, min_dmg, max_dmg, rage_cost, yellow=True,
        mangle_mod=False
    ):
        """Execute a special ability cast in Dire Bear form.

        Arguments:
            ability_name (str): Name of the ability for use in logging.
            min_dmg (float): Low end damage of the ability.
            max_dmg (float): High end damage of the ability.
            rage_cost (int): Rage cost of the ability.
            yellow (bool): Whether the ability should be treated as "yellow
                damage" for the purposes of proc calculations. Defaults True.
            mangle_mod (bool): Whether to apply the Mangle damage modifier to
                the ability. Default False.

        Returns:
            damage_done (float): Damage done by the ability.
            success (bool): Whether the ability successfully landed.
        """
        # Perform Monte Carlo
        damage_done, miss, crit = sim_utils.calc_yellow_damage(
            min_dmg, max_dmg, self.miss_chance, self.calc_crit_chance(),
            crit_multiplier=self.calc_crit_multiplier()
        )

        if mangle_mod:
            damage_done *= 1.3

        # Apply King of the Jungle
        if self.enrage:
            damage_done *= 1.15

        # Set GCD
        if yellow:
            self.gcd = 1.5

        # Update Rage
        clearcast = self.omen_proc

        if clearcast:
            self.omen_proc = False
        else:
            self.rage -= rage_cost * (1 - 0.8 * miss)

        self.rage += 5 * crit

        # Check for procs
        if not miss:
            self.check_procs(crit=crit, yellow=yellow)

        # Log the cast
        self.dmg_breakdown[ability_name]['casts'] += 1
        self.dmg_breakdown[ability_name]['damage'] += damage_done

        if self.log:
            self.gen_log(ability_name, damage_done, miss, crit, clearcast)

        return damage_done, not miss

    def maul(self, mangle_debuff):
        """Execute a Maul when in Dire Bear Form.

        Arguments:
            mangle_debuff (bool): Whether the Mangle debuff is applied when
                Maul is cast.

        Returns:
            damage_done (float): Damage done by the Maul cast.
        """
        damage_done, success = self.execute_bear_special(
            'Maul', self.maul_low, self.maul_high, 10, yellow=False,
            mangle_mod=mangle_debuff
        )
        return damage_done

    def gen_log(self, ability_name, dmg_done, miss, crit, clearcast):
        """Generate a combat log entry for an ability.

        Arguments:
            ability_name (str): Name of the ability.
            dmg_done (float): Damage done by the ability.
            miss (bool): Whether the ability missed.
            crit (bool): Whether the ability crit.
            clearcast (bool): Whether the ability was a Clearcast.
        """
        if miss:
            damage_str = 'miss' + ' (clearcast)' * clearcast
        else:
            try:
                damage_str = '%d' % dmg_done
            except TypeError:
                damage_str = dmg_done

            if crit and clearcast:
                damage_str += ' (crit, clearcast)'
            elif crit:
                damage_str += ' (crit)'
            elif clearcast:
                damage_str += ' (clearcast)'

        self.combat_log = [
            ability_name, damage_str, '%.1f' % self.energy,
            '%d' % self.combo_points, '%d' % self.mana, '%d' % self.rage
        ]

    def execute_builder(
        self, ability_name, min_dmg, max_dmg, energy_cost, mangle_mod=False
    ):
        """Execute a combo point builder (either Rake, Shred, or Mangle).

        Arguments:
            ability_name (str): Name of the ability for use in logging.
            min_dmg (float): Low end damage of the ability.
            max_dmg (float): High end damage of the ability.
            energy_cost (int): Energy cost of the ability.
            mangle_mod (bool): Whether to apply the Mangle damage modifier to
                the ability. Defaults False.

        Returns:
            damage_done (float): Damage done by the ability.
            success (bool): Whether the ability successfully landed.
        """
        # Perform Monte Carlo
        damage_done, miss, crit = sim_utils.calc_yellow_damage(
            min_dmg, max_dmg, self.miss_chance, self.calc_crit_chance(),
            crit_multiplier=self.calc_crit_multiplier()
        )

        if mangle_mod:
            damage_done *= 1.3

        # Apply Savage Roar
        roar_damage = self.roar_fac * damage_done if self.savage_roar else 0.0

        # Set GCD
        self.gcd = 1.0

        # Update energy
        clearcast = self.omen_proc

        if clearcast:
            self.omen_proc = False
        else:
            self.energy -= energy_cost * (1 - 0.8 * miss)

        # Update combo points
        points_added = 1 * (not miss) + crit
        self.combo_points = min(5, self.combo_points + points_added)

        # Check for Omen and JoW procs
        if not miss:
            self.check_procs(yellow=True, crit=crit)

        # Log the cast
        self.dmg_breakdown[ability_name]['casts'] += 1
        self.dmg_breakdown[ability_name]['damage'] += damage_done
        self.dmg_breakdown['Savage Roar']['damage'] += roar_damage

        if self.log:
            self.gen_log(
                ability_name, damage_done + roar_damage, miss, crit, clearcast
            )

        return damage_done + roar_damage, not miss

    def shred(self):
        """Execute a Shred.

        Returns:
            damage_done (float): Damage done by the Shred cast.
            success (bool): Whether the Shred landed successfully.
        """
        damage_done, success = self.execute_builder(
            'Shred', self.shred_low, self.shred_high, self.shred_cost,
            mangle_mod=True
        )
        return damage_done, success

    def rake(self):
        """Execute a Rake.

        Returns:
            damage_done (float): Damage done by the Rake cast.
            success (bool): Whether the Rake landed successfully.
        """
        damage_done, success = self.execute_builder(
            'Rake', self.rake_hit, self.rake_hit, self.rake_cost,
            mangle_mod=True
        )
        return damage_done, success

    def lacerate(self, mangle_debuff):
        """Execute a Lacerate.

        Arguments:
            mangle_debuff (bool): Whether the Mangle debuff is applied when
                Lacerate is cast.

        Returns:
            damage_done (float): Damage done just by the Lacerate cast itself.
            success (bool): Whether the Lacerate debuff was successfully
                applied or refreshed.
        """
        return self.execute_bear_special(
            'Lacerate', self.lacerate_hit, self.lacerate_hit, 13,
            mangle_mod=mangle_debuff
        )

    def mangle(self):
        """Execute a Mangle.

        Returns:
            damage_done (float): Damage done by the Mangle cast.
            success (bool): Whether the Mangle debuff was successfully applied.
        """
        if self.cat_form:
            dmg, success = self.execute_builder(
                'Mangle (Cat)', self.mangle_low, self.mangle_high,
                self.mangle_cost
            )
        else:
            dmg, success = self.execute_bear_special(
                'Mangle (Bear)', self.mangle_bear_low, self.mangle_bear_high,
                15
            )
            self.mangle_cd = 6.0

        # Since a handful of proc effects trigger only on Mangle, we separately
        # check for those procs here if the Mangle landed successfully.
        if success:
            for trinket in self.proc_trinkets:
                if trinket.mangle_only:
                    trinket.check_for_proc(False, True)

        return dmg, success

    def bite(self):
        """Execute a Ferocious Bite.

        Returns:
            damage_done (float): Damage done by the Bite cast.
        """
        # Bite always costs at least 35 energy without Omen of Clarity
        clearcast = self.omen_proc

        if clearcast:
            self.omen_proc = False
        else:
            self.energy -= self.bite_cost

        # Update Bite damage based on excess energy available
        bonus_damage = (
            min(self.energy, 30) * (9.4 + self.attack_power / 410.)
            * self.bite_multiplier
        )

        # Perform Monte Carlo
        damage_done, miss, crit = sim_utils.calc_yellow_damage(
            self.bite_low[self.combo_points] + bonus_damage,
            self.bite_high[self.combo_points] + bonus_damage, self.miss_chance,
            self.crit_chance + 0.25,
            crit_multiplier=self.calc_crit_multiplier()
        )

        # Apply Savage Roar
        roar_damage = self.roar_fac * damage_done if self.savage_roar else 0.0

        # Consume energy pool and combo points on successful Bite
        if miss:
            self.energy += 0.8 * self.bite_cost * (not clearcast)
        else:
            self.energy -= min(self.energy, 30)
            self.combo_points = 0

        # Set GCD
        self.gcd = 1.0

        # Check for Omen and JoW procs
        if not miss:
            self.check_procs(yellow=True, crit=crit)

        # Log the cast
        self.dmg_breakdown['Ferocious Bite']['casts'] += 1
        self.dmg_breakdown['Ferocious Bite']['damage'] += damage_done
        self.dmg_breakdown['Savage Roar']['damage'] += roar_damage

        if self.log:
            self.gen_log(
                'Ferocious Bite', damage_done + roar_damage, miss, crit,
                clearcast
            )

        return damage_done + roar_damage

    def rip(self):
        """Cast Rip as a finishing move.

        Returns:
            damage_per_tick (float): Damage done per subsequent Rip tick.
            success (bool): Whether the Rip debuff was successfully applied.
        """
        # Perform Monte Carlo to see if it landed and record damage per tick
        miss = (np.random.rand() < self.miss_chance)
        damage_per_tick = self.rip_tick[self.combo_points] * (not miss)

        # Set GCD
        self.gcd = 1.0

        # Update energy
        clearcast = self.omen_proc

        if clearcast:
            self.omen_proc = False
        else:
            self.energy -= self.rip_cost * (1 - 0.8 * miss)

        # Consume combo points on successful cast
        self.combo_points *= miss

        # Check for Omen and JoW procs
        if not miss:
            self.check_procs(yellow=True)

        # Log the cast and total damage that will be done
        self.dmg_breakdown['Rip']['casts'] += 1

        if self.log:
            self.gen_log('Rip', 'applied', miss, False, clearcast)

        return damage_per_tick, not miss

    def roar(self, time):
        """Cast Savage Roar as a finishing move.

        Arguments:
            time (float): Time at which the Roar cast is executed, in seconds.

        Returns:
            roar_end (float): Time at which the Savage Roar buff will expire.
        """
        # Set GCD
        self.gcd = 1.0

        # Update Energy - SR ignores Clearcasting
        self.energy -= self.roar_cost

        # Apply buff
        self.savage_roar = True
        roar_end = time + self.roar_durations[self.combo_points]
        self.combo_points = 0

        # Log the cast
        self.dmg_breakdown['Savage Roar']['casts'] += 1

        if self.log:
            self.gen_log('Savage Roar', 'applied', False, False, False)

        return roar_end

    def shift(self, time, powershift=False):
        """Execute a shift between Cat Form and Dire Bear Form.

        Arguments:
            time (float): Time at which the shift is executed, in seconds. Used
                for determining the five second rule.
            powershift (bool): If True, execute a powershift within the same
                form, rather than shifting between forms. Defaults False.
        """
        log_str = ''

        # Simple hack to accomodate same-form powershifts is to invert the
        # cat_form variable prior to executing a normal cat-to-bear shift.
        if powershift:
            self.cat_form = not self.cat_form

        if self.cat_form:
            self.cat_form = False
            self.rage = 10 * (np.random.rand() < 0.2 * self.furor)
            cast_name = 'Shift (Bear)'

            # Bundle Enrage with the bear shift if available
            if self.enrage_cd < 1e-9:
                self.rage += 20
                self.enrage = True
                self.enrage_cd = 60.
                log_str = 'use Enrage'
        else:
            self.cat_form = True
            self.energy = (
                min(self.energy, 20 * self.furor)
            )
            self.enrage = False
            cast_name = 'Shift (Cat)'

        self.gcd = 1.5
        self.dmg_breakdown[cast_name]['casts'] += 1
        self.mana -= self.shift_cost
        self.five_second_rule = True
        self.last_shift = time
        self.ready_to_shift = False

        # Pop a Dark Rune if we can get full value from it
        if self.use_rune():
            log_str = 'use Dark Rune'

        if self.log:
            if powershift:
                cast_name = 'Powers' + cast_name[1:]

            self.combat_log = [
                cast_name, log_str, '%.1f' % self.energy,
                '%d' % self.combo_points, '%d' % self.mana, '%d' % self.rage
            ]<|MERGE_RESOLUTION|>--- conflicted
+++ resolved
@@ -38,15 +38,9 @@
             meta=False, bonus_damage=0, shred_bonus=0,
             rip_bonus=0, debuff_ap=0, multiplier=1.1, omen=True,
             primal_gore=True, feral_aggression=0, predatory_instincts=3,
-<<<<<<< HEAD
             savage_fury=2, furor=3, natural_shapeshifter=3,
             master_shapeshifter=2, intensity=3, potp=2, improved_mangle=0,
-            proc_trinkets=[], log=False
-=======
-            savage_fury=2, furor=3, natural_shapeshifter=3, intensity=3,
-            potp=2, improved_mangle=0, roar_glyph=False, berserk_glyph=False,
-            weapon_speed=3.0, proc_trinkets=[], log=False
->>>>>>> b4750e0a
+            roar_glyph=False, berserk_glyph=False, proc_trinkets=[], log=False
     ):
         """Initialize player with key damage parameters.
 
@@ -105,15 +99,10 @@
                 to 2.
             improved_mangle (int): Points taken in Improved Mangle talent.
                 Defaults to 0.
-<<<<<<< HEAD
-=======
             roar_glyph (bool): Whether Glyph of Savage Roar is used. Defaults
                 False.
             berserk_glyph (bool): Whether Glyph of Berserk is used. Defaults
                 False.
-            weapon_speed (float): Equipped weapon speed, used for calculating
-                Omen of Clarity proc rate. Defaults to 3.0.
->>>>>>> b4750e0a
             proc_trinkets (list of trinkets.ProcTrinket): If applicable, a list
                 of ProcTrinket objects modeling each on-hit or on-crit trinket
                 used by the player.
@@ -196,6 +185,13 @@
             crit_multiplier *= (1.0 + round(self.predatory_instincts / 30, 2))
         return crit_multiplier
 
+    def calc_roar_damage(self, damage):
+        """Calculates additional damage contribution from Savage Roar."""
+        if not self.savage_roar:
+            return 0.0
+        else:
+            return damage * (0.3 + 0.03 * self.roar_glyph)
+
     def set_mana_regen(self):
         """Calculate and store mana regeneration rates based on specified regen
         stats.
@@ -478,30 +474,12 @@
         Returns:
             damage_done (float): Damage done by the swing.
         """
-<<<<<<< HEAD
         if self.cat_form:
             damage_done, miss, crit = sim_utils.calc_white_damage(
                 self.white_low, self.white_high, self.miss_chance,
                 self.calc_crit_chance(),
                 crit_multiplier=self.calc_crit_multiplier())
-            roar_damage = 0.3 * damage_done if self.savage_roar else 0.0
-=======
-        low = self.white_low if self.cat_form else self.white_bear_low
-        high = self.white_high if self.cat_form else self.white_bear_high
-        damage_done, miss, crit = sim_utils.calc_white_damage(
-            low, high, self.miss_chance,
-            self.crit_chance - 0.04 * (not self.cat_form),
-            crit_multiplier=self.calc_crit_multiplier()
-        )
-
-        # Apply King of the Jungle for bear form swings
-        if self.enrage:
-            damage_done *= 1.15
-
-        # Apply Savage Roar for cat form swings
-        if self.cat_form and self.savage_roar:
-            roar_damage = self.roar_fac * damage_done
->>>>>>> b4750e0a
+            roar_damage = self.roar_fac * damage_done if self.savage_roar else 0.0
         else:
             roar_damage = 0.0
             damage_done, miss, crit = sim_utils.calc_white_damage(
