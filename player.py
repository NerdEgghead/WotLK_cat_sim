"""Code for simulating the classic WoW feral cat DPS rotation."""

import numpy as np
import collections
import sim_utils


class Player():

    """Stores damage parameters, energy, combo points, and cooldowns for a
    simulated player in a boss encounter. Executes events in the cat DPS
    rotation."""

    @property
    def hit_chance(self):
        return self._hit_chance

    @hit_chance.setter
    def hit_chance(self, value):
        self._hit_chance = value
        self.calc_miss_chance()

    @property
    def expertise_rating(self):
        return self._expertise_rating

    @expertise_rating.setter
    def expertise_rating(self, value):
        self._expertise_rating = value
        self.calc_miss_chance()

    roar_durations = {1: 14.0, 2: 19.0, 3: 24.0, 4: 29.0, 5: 34.0}

    def __init__(
            self, attack_power, ap_mod, agility, hit_chance, expertise_rating,
            crit_chance, armor_pen_rating, swing_timer, mana, intellect,
            spirit, mp5, jow=False, rune=True, t6_2p=False, t6_4p=False,
<<<<<<< HEAD
            t7_2p=False, t8_2p=False, t8_4p=False, wolfshead=True,
            mangle_glyph=False, meta=False, bonus_damage=0,
            shred_bonus=0, rip_bonus=0, debuff_ap=0, multiplier=1.1, omen=True,
            primal_gore=True, feral_aggression=0, predatory_instincts=3,
            savage_fury=2, furor=3, natural_shapeshifter=3, intensity=3,
            potp=2, improved_mangle=0, rip_glyph=True, shred_glyph=True,
            roar_glyph=False, berserk_glyph=False, weapon_speed=3.0,
=======
            t7_2p=False, wolfshead=True, mangle_glyph=False, meta=False,
            bonus_damage=0, shred_bonus=0, rip_bonus=0, debuff_ap=0,
            multiplier=1.1, omen=True, primal_gore=True, feral_aggression=0,
            predatory_instincts=3, savage_fury=2, furor=3,
            natural_shapeshifter=3, intensity=3, potp=2, improved_mangle=0,
            rip_glyph=True, shred_glyph=True, roar_glyph=False,
            berserk_glyph=False, weapon_speed=3.0, gotw_targets=25,
>>>>>>> 34924e03
            proc_trinkets=[], log=False
    ):
        """Initialize player with key damage parameters.

        Arguments:
            attack_power (int): Fully raid buffed attack power in Cat Form.
            ap_mod (float): Total multiplier for Attack Power in Cat Form.
            agility (int): Fully raid buffed Agility attribute.
            hit_chance (float): Chance to hit as a fraction.
            expertise_rating (int): Player's Expertise Rating stat.
            crit_chance (float): Fully raid buffed crit chance as a fraction.
            armor_pen_rating (int): Armor penetration rating from gear. Boss
                armor debuffs are handled by Simulation objects as they are not
                properties of the player character.
            swing_timer (float): Melee swing timer in seconds, including haste
                effects such as MCP, Warchief's Blessing, and libram enchants.
            mana (int): Fully raid buffed mana.
            intellect (int): Fully raid buffed Intellect.
            spirit (int): Fully raid buffed Spirit.
            mp5 (int): Bonus mp5 from gear or buffs.
            jow (bool): Whether the player is receiving Judgment of Wisdom
                procs. Defaults False.
            rune (bool): Whether Dark/Demonic Runes are used. Defaults True.
            t6_2p (bool): Whether the 2-piece T6 set bonus is used. Defaults
                False.
            t6_4p (bool): Whether the 4-piece T6 set bonus is used. Defaults
                False.
            t7_2p (bool): Whether the 2-piece T7 set bonus is used. Defaults
                False.
            wolfshead (bool): Whether Wolfshead is worn. Defaults to True.
            mangle_glyph (bool): Whether Glyph of Mangle is used. Defaults False.
            meta (bool): Whether a Relentless Earthstorm Diamond meta gem is
                socketed. Defaults to False.
            bonus_damage (int): Bonus weapon damage from buffs such as Bogling
                Root or Dense Weightstone. Defaults to 0.
            shred_bonus (int): Bonus damage to Shred ability from Idols and set
                bonuses. Defaults to 0.
            rip_bonus (int): Bonus periodic damage to Rip (per CP) from Idols
                and set bonuses. Defaults to 0.
            debuff_ap (int): Bonus Attack Power from boss debuffs such as
                Improved Hunter's Mark or Expose Weakness. Treated differently
                from "normal" AP because it does not boost abilities with
                explicit AP scaling. Defaults to 0.
            multiplier (float): Overall damage multiplier from talents and
                buffs. Defaults to 1.1 (from 5/5 Naturalist).
            omen (bool): Whether Omen of Clarity is active. Defaults True.
            primal_gore (bool): Whether Primal Gore is talented. Defaults True.
            feral_aggression (int): Points taken in Feral Aggression talent.
                Defaults to 2.
            predatory_instincts (int): Points taken in Predatory Instincts
                talent. Defaults to 3.
            savage_fury (int): Points taken in Savage Fury talent. Defaults
                to 0.
            furor (int): Points taken in Furor talent. Default to 3.
            natural_shapeshifter (int): Points taken in Natural Shapeshifter
                talent. Defaults to 3.
            intensity (int): Points taken in Intensity talent. Defaults to 3.
            potp (int): Points taken in Protector of the Pack talent. Defaults
                to 2.
            improved_mangle (int): Points taken in Improved Mangle talent.
                Defaults to 0.
            rip_glyph (bool): Whether Glyph of Rip is used. Defaults True.
            shred_glyph (bool): Whether Glyph of Shred is used. Defaults True.
            roar_glyph (bool): Whether Glyph of Savage Roar is used. Defaults
                False.
            berserk_glyph (bool): Whether Glyph of Berserk is used. Defaults
                False.
            weapon_speed (float): Equipped weapon speed, used for calculating
                Omen of Clarity proc rate. Defaults to 3.0.
            gotw_targets (int): Number of targets that will be buffed if the
                player casts Gift of the Wild during combat. Used for
                calculating Omen of Clarity proc chance. Defaults to 25.
            proc_trinkets (list of trinkets.ProcTrinket): If applicable, a list
                of ProcTrinket objects modeling each on-hit or on-crit trinket
                used by the player.
            log (bool): If True, maintain a log of the most recent event,
                formatted as a list of strings [event, outcome, energy, combo
                points]. Defaults False.
        """
        self.attack_power = attack_power
        self.debuff_ap = debuff_ap
        self.agility = agility
        self.ap_mod = ap_mod
        self.bear_ap_mod = ap_mod / 1.1 * (1 + 0.02 * potp)
        self.roar_fac = 0.3 + 0.03 * roar_glyph
        self.berserk_glyph = berserk_glyph
        self.mangle_glyph = mangle_glyph
        self.rip_duration = 12 + 4 * rip_glyph + 4 * t7_2p
        self.shred_glyph = shred_glyph
        self.lacerate_multi = 1 + 0.05 * t7_2p

        # Set internal hit and expertise values, and derive total miss chance.
        self._hit_chance = hit_chance
        self.expertise_rating = expertise_rating

        self.crit_chance = crit_chance - 0.048
        self.armor_pen_rating = armor_pen_rating
        self.swing_timer = swing_timer
        self.mana_pool = mana
        self.intellect = intellect
        self.spirit = spirit
        self.mp5 = mp5
        self.jow = jow
        self.rune = rune
        self.bonus_damage = bonus_damage
        self.shred_bonus = shred_bonus
        self.rip_bonus = rip_bonus
        self._mangle_cost = 40 - 5 * t6_2p - 2 * improved_mangle
        self.t6_bonus = t6_4p
        self.t8_2p_bonus = t8_2p
        self.t8_4p_bonus = t8_4p
        self.wolfshead = wolfshead
        self.meta = meta
        self.damage_multiplier = multiplier
        self.omen = omen
        self.primal_gore = primal_gore
        self.feral_aggression = feral_aggression
        self.predatory_instincts = predatory_instincts
        self.savage_fury = savage_fury
        self.furor = furor
        self.natural_shapeshifter = natural_shapeshifter
        self.intensity = intensity
        self.weapon_speed = weapon_speed
        self.omen_rates = {
            'white': 3.5/60,
            'yellow': 0.0,
            'bear': 3.5/60*2.5,
            'gotw': 1 - (1 - 0.0875)**gotw_targets
        }
        self.proc_trinkets = proc_trinkets
        self.set_mana_regen()
        self.log = log
        self.reset()

    def calc_miss_chance(self):
        """Update overall miss chance when a change to the player's hit percent
        or Expertise Rating occurs."""
        miss_reduction = min(self._hit_chance * 100, 8.)
        dodge_reduction = min(
            6.5, (10 + np.floor(self._expertise_rating / 8.1974973675)) * 0.25
        )
        self.miss_chance = 0.01 * (
            (8. - miss_reduction) + (6.5 - dodge_reduction)
        )
        self.dodge_chance = 0.01 * (6.5 - dodge_reduction)

    def calc_crit_multiplier(self):
        crit_multiplier = 2.0 * (1.0 + self.meta * 0.03)
        if self.cat_form:
            crit_multiplier *= (1.0 + round(self.predatory_instincts / 30, 2))
        return crit_multiplier

    def set_mana_regen(self):
        """Calculate and store mana regeneration rates based on specified regen
        stats.
        """
        # Mana regen is still linear in Spirit for TBC, but the scaling
        # coefficient is now Int-dependent.
        # 10/11/21 - Edited base_regen parameter from 0.009327 to 0.0085 while
        # shapeshifted, based on the average of three measurements by Rokpaus.
        # Neither number fits the caster/cat data exactly, so the formula is
        # likely not exact.
        self.regen_factor = 0.016725 / 5 * np.sqrt(self.intellect)
        base_regen = self.spirit * self.regen_factor
        bonus_regen = self.mp5 / 5

        # In TBC, the Intensity talent allows a portion of the base regen to
        # apply while within the five second rule
        self.regen_rates = {
            'base': base_regen + bonus_regen,
            'five_second_rule': 0.5/3*self.intensity*base_regen + bonus_regen,
        }
        self.shift_cost = 1224 * 0.4 * (1 - 0.1 * self.natural_shapeshifter)

    def calc_damage_params(
            self, gift_of_arthas, boss_armor, sunder, faerie_fire,
            blood_frenzy, shattering_throw, tigers_fury=False
    ):
        """Calculate high and low end damage of all abilities as a function of
        specified boss debuffs."""
        bonus_damage = (
            (self.attack_power + self.debuff_ap) / 14 + self.bonus_damage
            + 80 * tigers_fury
        )

        # Legacy compatibility with older Sunder code in case it is needed
        if isinstance(sunder, bool):
            sunder *= 5

        debuffed_armor = (
            boss_armor * (1 - 0.04 * sunder) * (1 - 0.05 * faerie_fire)
            * (1 - 0.2 * shattering_throw)
        )
        armor_constant = 467.5 * 80 - 22167.5
        arp_cap = (debuffed_armor + armor_constant) / 3.
        armor_pen = (
            self.armor_pen_rating / 13.99 / 100 * min(arp_cap, debuffed_armor)
        )
        residual_armor = debuffed_armor - armor_pen
        armor_multiplier = (
            1 - residual_armor / (residual_armor + armor_constant)
        )
        damage_multiplier = self.damage_multiplier * (1 + 0.04 * blood_frenzy)
        self.multiplier = armor_multiplier * damage_multiplier
        self.white_low = (43.0 + bonus_damage) * self.multiplier
        self.white_high = (66.0 + bonus_damage) * self.multiplier
        self.shred_low = 1.2 * (
            self.white_low * 2.25 + (666 + self.shred_bonus) * self.multiplier
        )
        self.shred_high = 1.2 * (
            self.white_high * 2.25 + (666 + self.shred_bonus) * self.multiplier
        )
        self.bite_multiplier = (
            self.multiplier * (1 + 0.03 * self.feral_aggression)
            * (1 + 0.15 * self.t6_bonus)
        )

        # Tooltip low range base values for Bite are 935 and 766, but that's
        # incorrect according to the DB.
        ap, bm = self.attack_power, self.bite_multiplier
        self.bite_low = {
            i: (290*i + 120 + 0.07 * i * ap) * bm for i in range(1, 6)
        }
        self.bite_high = {
            i: (290*i + 260 + 0.07 * i * ap) * bm for i in range(1, 6)
        }
        sf_fac = 1 + 0.1 * self.savage_fury
        mangle_fac = sf_fac * (1 + 0.1 * self.mangle_glyph)
        self.mangle_low = mangle_fac * (
            self.white_low * 2 + 566 * self.multiplier
        )
        self.mangle_high = mangle_fac * (
            self.white_high * 2 + 566 * self.multiplier
        )
        rake_multi = sf_fac * damage_multiplier
        self.rake_hit = rake_multi * (176 + 0.01 * self.attack_power)
        self.rake_tick = rake_multi * (358 + 0.06 * self.attack_power)
        rip_multiplier = damage_multiplier * (1 + 0.15 * self.t6_bonus)
        self.rip_tick = {
            i: (36 + 93*i + 0.01*i*ap + self.rip_bonus*i) * rip_multiplier
            for i in range(1,6)
        }

        # Bearweave damage calculations
        bear_ap = self.bear_ap_mod * (
            self.attack_power / self.ap_mod - self.agility + 80
        )
        bear_bonus_damage = (
            (bear_ap + self.debuff_ap) / 14 * 2.5 + self.bonus_damage
        )
        bear_multi = self.multiplier * 1.04 # Master Shapeshifter
        self.white_bear_low = (109.0 + bear_bonus_damage) * bear_multi
        self.white_bear_high = (165.0 + bear_bonus_damage) * bear_multi
        maul_multi = sf_fac * 1.2
        self.maul_low = (self.white_bear_low + 578 * bear_multi) * maul_multi
        self.maul_high = (self.white_bear_high + 578 * bear_multi) * maul_multi
        self.mangle_bear_low = mangle_fac * (
            self.white_bear_low * 1.15 + 299 * bear_multi
        )
        self.mangle_bear_high = mangle_fac * (
            self.white_bear_high * 1.15 + 299 * bear_multi
        )
        lacerate_multi = bear_multi * self.lacerate_multi
        self.lacerate_hit = (88 + 0.01 * bear_ap) * lacerate_multi
        self.lacerate_tick = (64+0.01*bear_ap) * bear_multi / armor_multiplier

        # Adjust damage values for Gift of Arthas
        if not gift_of_arthas:
            return

        for bound in ['low', 'high']:
            for ability in [
                'white', 'shred', 'mangle', 'white_bear', 'maul', 'mangle_bear'
            ]:
                attr = '%s_%s' % (ability, bound)
                setattr(self, attr, getattr(self, attr) + 8 * armor_multiplier)

            bite_damage = getattr(self, 'bite_%s' % bound)

            for cp in range(1, 6):
                bite_damage[cp] += 8 * armor_multiplier

    def reset(self):
        """Reset fight-specific parameters to their starting values at the
        beginning of an encounter."""
        self.gcd = 0.0
        self.omen_proc = False
        self.omen_icd = 0.0
        self.tf_cd = 0.0
        self.energy = 100
        self.combo_points = 0
        self.mana = self.mana_pool
        self.rage = 0
        self.rune_cd = 0.0
        self.five_second_rule = False
        self.cat_form = True
        self.ready_to_shift = False
        self.ready_to_gift = False
        self.berserk = False
        self.berserk_cd = 0.0
        self.enrage = False
        self.enrage_cd = 0.0
        self.mangle_cd = 0.0
        self.savage_roar = False
        self.set_ability_costs()

        # Create dictionary to hold breakdown of total casts and damage
        self.dmg_breakdown = collections.OrderedDict()

        for cast_type in [
            'Melee', 'Mangle (Cat)', 'Rake', 'Shred', 'Savage Roar', 'Rip',
            'Ferocious Bite', 'Shift (Bear)', 'Maul', 'Mangle (Bear)',
            'Lacerate', 'Shift (Cat)', 'Gift of the Wild'
        ]:
            self.dmg_breakdown[cast_type] = {'casts': 0, 'damage': 0.0}

    def set_ability_costs(self):
        """Store Energy costs for all specials in the rotation based on whether
        or not Berserk is active."""
        self.shred_cost = 42. / (1 + self.berserk)
        self.rake_cost = 35. / (1 + self.berserk)
        self.mangle_cost = self._mangle_cost / (1 + self.berserk)
        self.bite_cost = 35. / (1 + self.berserk)
        self.rip_cost = 30. / (1 + self.berserk)
        self.roar_cost = 25. / (1 + self.berserk)

    def check_omen_proc(self, yellow=False, spell=False):
        """Check for Omen of Clarity proc on a successful swing.

        Arguments:
            yellow (bool): Check proc for a yellow ability rather than a melee
                swing. Defaults False.
            spell (bool): Check proc for a spell cast rather than a melee
                swing or ability. Defaults False.
        """
        if (not self.omen) or yellow:
            return
        if spell and (self.omen_icd > 1e-9):
            return

        if spell:
            proc_rate = self.omen_rates['spell']
        elif self.cat_form:
            proc_rate = self.omen_rates['white']
        else:
            proc_rate = self.omen_rates['bear']

        proc_roll = np.random.rand()

        if proc_roll < proc_rate:
            self.omen_proc = True

            if spell:
                self.omen_icd = 10.0

    def check_jow_proc(self):
        """Check for a Judgment Wisdom on a successful melee attack."""
        if not self.jow:
            return

        proc_roll = np.random.rand()

        if proc_roll < 0.25:
            self.mana = min(self.mana + 70, self.mana_pool)

    def check_procs(self, yellow=False, crit=False):
        """Check all relevant procs that trigger on a successful attack.

        Arguments:
            yellow (bool): Check proc for a yellow ability rather than a melee
                swing. Defaults False.
            crit (bool): Whether the attack was a critical strike. Defaults
                False.
        """
        self.check_omen_proc(yellow=yellow)
        self.check_jow_proc()

        # Now check for all trinket procs that may occur. Only trinkets that
        # can trigger on all possible abilities will be checked here. The
        # handful of proc effects that trigger only on Mangle must be
        # separately checked within the mangle() function.
        for trinket in self.proc_trinkets:
            if not trinket.special_proc_conditions:
                trinket.check_for_proc(crit, yellow)

    def regen(self, delta_t):
        """Update player Energy and Mana.

        Arguments:
            delta_t (float): Elapsed time, in seconds, since last resource
                update.
        """
        self.energy = min(100, self.energy + 10 * delta_t)

        if self.five_second_rule:
            mana_regen = self.regen_rates['five_second_rule']
        else:
            mana_regen = self.regen_rates['base']

        self.mana = min(self.mana + mana_regen * delta_t, self.mana_pool)

        if self.enrage:
            self.rage = min(100, self.rage + delta_t)

    def use_rune(self):
        """Pop a Dark/Demonic Rune to restore mana when appropriate.

        Returns:
            rune_used (bool): Whether the rune was used.
        """
        if ((not self.rune) or (self.rune_cd > 1e-9)
                or (self.mana > self.mana_pool - 1500)):
            return False

        self.mana += (900 + np.random.rand() * 600)
        self.rune_cd = 15. * 60.
        return True

    def swing(self):
        """Execute a melee swing.

        Returns:
            damage_done (float): Damage done by the swing.
        """
        low = self.white_low if self.cat_form else self.white_bear_low
        high = self.white_high if self.cat_form else self.white_bear_high
        damage_done, miss, crit = sim_utils.calc_white_damage(
            low, high, self.miss_chance,
            self.crit_chance - 0.04 * (not self.cat_form),
            crit_multiplier=self.calc_crit_multiplier()
        )

        # Apply King of the Jungle for bear form swings
        if self.enrage:
            damage_done *= 1.15

        # Apply Savage Roar for cat form swings
        if self.cat_form and self.savage_roar:
            roar_damage = self.roar_fac * damage_done
        else:
            roar_damage = 0.0

        if not miss:
            # Check for Omen and JoW procs
            self.check_procs(crit=crit)

        # If in Dire Bear Form, generate Rage from the swing
        if not self.cat_form:
            # If the swing missed, then re-roll to see whether it was an actual
            # miss or a dodge, since dodges still generate Rage.
            dodge = False

            if miss:
                dodge = (np.random.rand() < self.dodge_chance/self.miss_chance)

            if dodge:
                # Determine how much damage a successful non-crit / non-glance
                # auto would have done.
                proxy_damage = 0.5 * (low + high) * (1 + 0.15 * self.enrage)
            else:
                proxy_damage = damage_done

            if (not miss) or dodge:
                rage_gen = (
                    15./4./453.3 * proxy_damage + 2.5/2*3.5 * (1 + crit)
                    + 5 * crit
                )
                rage_gen = min(rage_gen, proxy_damage * 15. / 453.3)
                self.rage = min(self.rage + rage_gen, 100)

        # Log the swing
        self.dmg_breakdown['Melee']['casts'] += 1
        self.dmg_breakdown['Melee']['damage'] += damage_done
        self.dmg_breakdown['Savage Roar']['damage'] += roar_damage

        if self.log:
            self.gen_log('melee', damage_done + roar_damage, miss, crit, False)

        return damage_done + roar_damage

    def execute_bear_special(
        self, ability_name, min_dmg, max_dmg, rage_cost, yellow=True,
        mangle_mod=False
    ):
        """Execute a special ability cast in Dire Bear form.

        Arguments:
            ability_name (str): Name of the ability for use in logging.
            min_dmg (float): Low end damage of the ability.
            max_dmg (float): High end damage of the ability.
            rage_cost (int): Rage cost of the ability.
            yellow (bool): Whether the ability should be treated as "yellow
                damage" for the purposes of proc calculations. Defaults True.
            mangle_mod (bool): Whether to apply the Mangle damage modifier to
                the ability. Default False.

        Returns:
            damage_done (float): Damage done by the ability.
            success (bool): Whether the ability successfully landed.
        """
        # Perform Monte Carlo
        damage_done, miss, crit = sim_utils.calc_yellow_damage(
            min_dmg, max_dmg, self.miss_chance, self.crit_chance - 0.04,
            crit_multiplier=self.calc_crit_multiplier()
        )

        if mangle_mod:
            damage_done *= 1.3

        # Apply King of the Jungle
        if self.enrage:
            damage_done *= 1.15

        # Set GCD
        if yellow:
            self.gcd = 1.5

        # Update Rage
        clearcast = self.omen_proc

        if clearcast:
            self.omen_proc = False
        else:
            self.rage -= rage_cost * (1 - 0.8 * miss)

        self.rage += 5 * crit

        # Check for procs
        if not miss:
            self.check_procs(crit=crit, yellow=yellow)

        # Log the cast
        self.dmg_breakdown[ability_name]['casts'] += 1
        self.dmg_breakdown[ability_name]['damage'] += damage_done

        if self.log:
            self.gen_log(ability_name, damage_done, miss, crit, clearcast)

        return damage_done, not miss

    def maul(self, mangle_debuff):
        """Execute a Maul when in Dire Bear Form.

        Arguments:
            mangle_debuff (bool): Whether the Mangle debuff is applied when
                Maul is cast.

        Returns:
            damage_done (float): Damage done by the Maul cast.
        """
        damage_done, success = self.execute_bear_special(
            'Maul', self.maul_low, self.maul_high, 10, yellow=False,
            mangle_mod=mangle_debuff
        )
        return damage_done

    def gen_log(self, ability_name, dmg_done, miss, crit, clearcast):
        """Generate a combat log entry for an ability.

        Arguments:
            ability_name (str): Name of the ability.
            dmg_done (float): Damage done by the ability.
            miss (bool): Whether the ability missed.
            crit (bool): Whether the ability crit.
            clearcast (bool): Whether the ability was a Clearcast.
        """
        if miss:
            damage_str = 'miss' + ' (clearcast)' * clearcast
        else:
            try:
                damage_str = '%d' % dmg_done
            except TypeError:
                damage_str = dmg_done

            if crit and clearcast:
                damage_str += ' (crit, clearcast)'
            elif crit:
                damage_str += ' (crit)'
            elif clearcast:
                damage_str += ' (clearcast)'

        self.combat_log = [
            ability_name, damage_str, '%.1f' % self.energy,
            '%d' % self.combo_points, '%d' % self.mana, '%d' % self.rage
        ]

    def execute_builder(
        self, ability_name, min_dmg, max_dmg, energy_cost, mangle_mod=False
    ):
        """Execute a combo point builder (either Rake, Shred, or Mangle).

        Arguments:
            ability_name (str): Name of the ability for use in logging.
            min_dmg (float): Low end damage of the ability.
            max_dmg (float): High end damage of the ability.
            energy_cost (int): Energy cost of the ability.
            mangle_mod (bool): Whether to apply the Mangle damage modifier to
                the ability. Defaults False.

        Returns:
            damage_done (float): Damage done by the ability.
            success (bool): Whether the ability successfully landed.
        """
        # Perform Monte Carlo
        damage_done, miss, crit = sim_utils.calc_yellow_damage(
            min_dmg, max_dmg, self.miss_chance, self.crit_chance,
            crit_multiplier=self.calc_crit_multiplier()
        )

        if mangle_mod:
            damage_done *= 1.3

        # Apply Savage Roar
        roar_damage = self.roar_fac * damage_done if self.savage_roar else 0.0

        # Set GCD
        self.gcd = 1.0

        # Update energy
        clearcast = self.omen_proc

        if clearcast:
            self.omen_proc = False
        else:
            self.energy -= energy_cost * (1 - 0.8 * miss)

        # Update combo points
        points_added = 1 * (not miss) + crit
        self.combo_points = min(5, self.combo_points + points_added)

        # Check for Omen and JoW procs
        if not miss:
            self.check_procs(yellow=True, crit=crit)

        # Log the cast
        self.dmg_breakdown[ability_name]['casts'] += 1
        self.dmg_breakdown[ability_name]['damage'] += damage_done
        self.dmg_breakdown['Savage Roar']['damage'] += roar_damage

        if self.log:
            self.gen_log(
                ability_name, damage_done + roar_damage, miss, crit, clearcast
            )

        return damage_done + roar_damage, not miss

    def shred(self, mangle_debuff):
        """Execute a Shred.

        Arguments:
            mangle_debuff (bool): Whether the Mangle debuff is applied when
                Shred is cast.

        Returns:
            damage_done (float): Damage done by the Shred cast.
            success (bool): Whether the Shred landed successfully.
        """
        damage_done, success = self.execute_builder(
            'Shred', self.shred_low, self.shred_high, self.shred_cost,
            mangle_mod=mangle_debuff
        )

        # Since a handful of proc effects trigger only on Shred, we separately
        # check for those procs here if the Shred landed successfully.
        if success:
            for trinket in self.proc_trinkets:
                if trinket.shred_only:
                    trinket.check_for_proc(False, True)

        return damage_done, success

    def rake(self, mangle_debuff):
        """Execute a Rake.

        Arguments:
            mangle_debuff (bool): Whether the Mangle debuff is applied when
                Rake is cast.

        Returns:
            damage_done (float): Damage done by the Rake cast.
            success (bool): Whether the Rake landed successfully.
        """
        damage_done, success = self.execute_builder(
            'Rake', self.rake_hit, self.rake_hit, self.rake_cost,
            mangle_mod=mangle_debuff
        )
        return damage_done, success

    def lacerate(self, mangle_debuff):
        """Execute a Lacerate.

        Arguments:
            mangle_debuff (bool): Whether the Mangle debuff is applied when
                Lacerate is cast.

        Returns:
            damage_done (float): Damage done just by the Lacerate cast itself.
            success (bool): Whether the Lacerate debuff was successfully
                applied or refreshed.
        """
        return self.execute_bear_special(
            'Lacerate', self.lacerate_hit, self.lacerate_hit, 13,
            mangle_mod=mangle_debuff
        )

    def mangle(self):
        """Execute a Mangle.

        Returns:
            damage_done (float): Damage done by the Mangle cast.
            success (bool): Whether the Mangle debuff was successfully applied.
        """
        if self.cat_form:
            dmg, success = self.execute_builder(
                'Mangle (Cat)', self.mangle_low, self.mangle_high,
                self.mangle_cost
            )
        else:
            dmg, success = self.execute_bear_special(
                'Mangle (Bear)', self.mangle_bear_low, self.mangle_bear_high,
                15
            )
            self.mangle_cd = 6.0

        # Since a handful of proc effects trigger only on Mangle, we separately
        # check for those procs here if the Mangle landed successfully.
        if success:
            for trinket in self.proc_trinkets:
                if trinket.mangle_only:
                    trinket.check_for_proc(False, True)

        return dmg, success

    def bite(self):
        """Execute a Ferocious Bite.

        Returns:
            damage_done (float): Damage done by the Bite cast.
        """
        # Bite always costs at least 35 combo points without Omen of Clarity
        clearcast = self.omen_proc

        if clearcast:
            self.omen_proc = False
        else:
            self.energy -= self.bite_cost

        # Update Bite damage based on excess energy available
        bonus_damage = (
            min(self.energy, 30) * (9.4 + self.attack_power / 410.)
            * self.bite_multiplier
        )

        # Perform Monte Carlo
        damage_done, miss, crit = sim_utils.calc_yellow_damage(
            self.bite_low[self.combo_points] + bonus_damage,
            self.bite_high[self.combo_points] + bonus_damage, self.miss_chance,
            self.crit_chance + 0.25,
            crit_multiplier=self.calc_crit_multiplier()
        )

        # Apply Savage Roar
        roar_damage = self.roar_fac * damage_done if self.savage_roar else 0.0

        # Consume energy pool and combo points on successful Bite
        if miss:
            self.energy += 0.8 * self.bite_cost * (not clearcast)
        else:
            self.energy -= min(self.energy, 30)
            self.combo_points = 0

        # Set GCD
        self.gcd = 1.0

        # Check for Omen and JoW procs
        if not miss:
            self.check_procs(yellow=True, crit=crit)

        # Log the cast
        self.dmg_breakdown['Ferocious Bite']['casts'] += 1
        self.dmg_breakdown['Ferocious Bite']['damage'] += damage_done
        self.dmg_breakdown['Savage Roar']['damage'] += roar_damage

        if self.log:
            self.gen_log(
                'Ferocious Bite', damage_done + roar_damage, miss, crit,
                clearcast
            )

        return damage_done + roar_damage

    def rip(self):
        """Cast Rip as a finishing move.

        Returns:
            damage_per_tick (float): Damage done per subsequent Rip tick.
            success (bool): Whether the Rip debuff was successfully applied.
        """
        # Perform Monte Carlo to see if it landed and record damage per tick
        miss = (np.random.rand() < self.miss_chance)
        damage_per_tick = self.rip_tick[self.combo_points] * (not miss)

        # Set GCD
        self.gcd = 1.0

        # Update energy
        clearcast = self.omen_proc

        if clearcast:
            self.omen_proc = False
        else:
            self.energy -= self.rip_cost * (1 - 0.8 * miss)

        # Consume combo points on successful cast
        self.combo_points *= miss

        # Check for Omen and JoW procs
        if not miss:
            self.check_procs(yellow=True)

        # Log the cast and total damage that will be done
        self.dmg_breakdown['Rip']['casts'] += 1

        if self.log:
            self.gen_log('Rip', 'applied', miss, False, clearcast)

        return damage_per_tick, not miss

    def roar(self, time):
        """Cast Savage Roar as a finishing move.

        Arguments:
            time (float): Time at which the Roar cast is executed, in seconds.

        Returns:
            roar_end (float): Time at which the Savage Roar buff will expire.
        """
        # Set GCD
        self.gcd = 1.0

        # Update Energy - SR ignores Clearcasting
        self.energy -= self.roar_cost

        # Apply buff
        self.savage_roar = True
        roar_end = time + self.roar_durations[self.combo_points]
        if self.t8_4p_bonus:
            roar_end += 8
        self.combo_points = 0

        # Log the cast
        self.dmg_breakdown['Savage Roar']['casts'] += 1

        if self.log:
            self.gen_log('Savage Roar', 'applied', False, False, False)

        return roar_end

    def shift(self, time, powershift=False):
        """Execute a shift between Cat Form and Dire Bear Form.

        Arguments:
            time (float): Time at which the shift is executed, in seconds. Used
                for determining the five second rule.
            powershift (bool): If True, execute a powershift within the same
                form, rather than shifting between forms. Defaults False.
        """
        log_str = ''

        # Simple hack to accomodate same-form powershifts is to invert the
        # cat_form variable prior to executing a normal cat-to-bear shift.
        if powershift:
            self.cat_form = not self.cat_form

        if self.cat_form:
            self.cat_form = False
            self.rage = 10 * (np.random.rand() < 0.2 * self.furor)
            cast_name = 'Shift (Bear)'

            # Bundle Enrage with the bear shift if available
            if self.enrage_cd < 1e-9:
                self.rage += 20
                self.enrage = True
                self.enrage_cd = 60.
                log_str = 'use Enrage'
        else:
            self.cat_form = True
            self.energy = (
                min(self.energy, 20 * self.furor) + 20 * self.wolfshead
            )
            self.enrage = False
            cast_name = 'Shift (Cat)'

        self.gcd = 1.5
        self.dmg_breakdown[cast_name]['casts'] += 1
        self.mana -= self.shift_cost
        self.five_second_rule = True
        self.last_shift = time
        self.ready_to_shift = False

        # Pop a Dark Rune if we can get full value from it
        if self.use_rune():
            log_str = 'use Dark Rune'

        if self.log:
            if powershift:
                cast_name = 'Powers' + cast_name[1:]

            self.combat_log = [
                cast_name, log_str, '%.1f' % self.energy,
                '%d' % self.combo_points, '%d' % self.mana, '%d' % self.rage
            ]

    def flowershift(self, time):
        """Cast Gift of the Wild in order to fish for a Clearcasting proc.

        Arguments:
            time (float): Time at which the cast is executed, in seconds. Used
                for determining the five second rule.
        """
        # Execute the cast and perform related bookkeeping
        self.cat_form = False
        self.gcd = 1.5
        self.dmg_breakdown['Gift of the Wild']['casts'] += 1
        self.mana -= 1119 # Glyph of the Wild assumed
        self.five_second_rule = True
        self.last_shift = time
        self.ready_to_gift = False

        # Check for Clearcasting proc
        if self.omen and (np.random.rand() < self.omen_rates['gotw']):
            self.omen_proc = True

        # Log the cast
        if self.log:
            self.gen_log('Gift of the Wild', '', False, False, False)<|MERGE_RESOLUTION|>--- conflicted
+++ resolved
@@ -35,15 +35,6 @@
             self, attack_power, ap_mod, agility, hit_chance, expertise_rating,
             crit_chance, armor_pen_rating, swing_timer, mana, intellect,
             spirit, mp5, jow=False, rune=True, t6_2p=False, t6_4p=False,
-<<<<<<< HEAD
-            t7_2p=False, t8_2p=False, t8_4p=False, wolfshead=True,
-            mangle_glyph=False, meta=False, bonus_damage=0,
-            shred_bonus=0, rip_bonus=0, debuff_ap=0, multiplier=1.1, omen=True,
-            primal_gore=True, feral_aggression=0, predatory_instincts=3,
-            savage_fury=2, furor=3, natural_shapeshifter=3, intensity=3,
-            potp=2, improved_mangle=0, rip_glyph=True, shred_glyph=True,
-            roar_glyph=False, berserk_glyph=False, weapon_speed=3.0,
-=======
             t7_2p=False, wolfshead=True, mangle_glyph=False, meta=False,
             bonus_damage=0, shred_bonus=0, rip_bonus=0, debuff_ap=0,
             multiplier=1.1, omen=True, primal_gore=True, feral_aggression=0,
@@ -51,8 +42,7 @@
             natural_shapeshifter=3, intensity=3, potp=2, improved_mangle=0,
             rip_glyph=True, shred_glyph=True, roar_glyph=False,
             berserk_glyph=False, weapon_speed=3.0, gotw_targets=25,
->>>>>>> 34924e03
-            proc_trinkets=[], log=False
+            t8_2p=False, t8_4p=False, proc_trinkets=[], log=False
     ):
         """Initialize player with key damage parameters.
 
