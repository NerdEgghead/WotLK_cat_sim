--- conflicted
+++ resolved
@@ -35,22 +35,13 @@
             self, attack_power, ap_mod, agility, hit_chance, expertise_rating,
             crit_chance, armor_pen_rating, swing_timer, mana, intellect,
             spirit, mp5, jow=False, rune=True, t6_2p=False, t6_4p=False,
-<<<<<<< HEAD
-            meta=False, bonus_damage=0, shred_bonus=0,
+            t7_2p=False, meta=False, bonus_damage=0, shred_bonus=0,
             rip_bonus=0, debuff_ap=0, multiplier=1.1, omen=True,
             primal_gore=True, feral_aggression=0, predatory_instincts=3,
             savage_fury=2, furor=3, natural_shapeshifter=3,
             master_shapeshifter=2, intensity=3, potp=2, improved_mangle=0,
-            roar_glyph=False, berserk_glyph=False, proc_trinkets=[], log=False
-=======
-            t7_2p=False, wolfshead=True, meta=False, bonus_damage=0,
-            shred_bonus=0, rip_bonus=0, debuff_ap=0, multiplier=1.1, omen=True,
-            primal_gore=True, feral_aggression=0, predatory_instincts=3,
-            savage_fury=2, furor=3, natural_shapeshifter=3, intensity=3,
-            potp=2, improved_mangle=0, rip_glyph=True, shred_glyph=True,
-            roar_glyph=False, berserk_glyph=False, weapon_speed=3.0,
-            proc_trinkets=[], log=False
->>>>>>> 766f66d2
+            rip_glyph=True, shred_glyph=True, roar_glyph=False,
+            berserk_glyph=False, proc_trinkets=[], log=False
     ):
         """Initialize player with key damage parameters.
 
@@ -77,12 +68,8 @@
                 False.
             t6_4p (bool): Whether the 4-piece T6 set bonus is used. Defaults
                 False.
-<<<<<<< HEAD
-=======
             t7_2p (bool): Whether the 2-piece T7 set bonus is used. Defaults
                 False.
-            wolfshead (bool): Whether Wolfshead is worn. Defaults to True.
->>>>>>> 766f66d2
             meta (bool): Whether a Relentless Earthstorm Diamond meta gem is
                 socketed. Defaults to False.
             bonus_damage (int): Bonus weapon damage from buffs such as Bogling
@@ -325,17 +312,9 @@
         self.mangle_bear_high = mangle_fac * (
             self.white_bear_high * 1.15 + 299 * bear_multi
         )
-<<<<<<< HEAD
-        self.lacerate_hit = (88 + 0.01 * bear_ap) * bear_multi
-        self.lacerate_tick = (
-            (64 + 0.01 * bear_ap) * damage_multiplier
-            * (1 + 0.02 * self.master_shapeshifter)
-        )
-=======
         lacerate_multi = bear_multi * self.lacerate_multi
         self.lacerate_hit = (88 + 0.01 * bear_ap) * lacerate_multi
         self.lacerate_tick = (64+0.01*bear_ap)*lacerate_multi/armor_multiplier
->>>>>>> 766f66d2
 
         # Adjust damage values for Gift of Arthas
         if not gift_of_arthas:
