--- conflicted
+++ resolved
@@ -1041,7 +1041,6 @@
             rake_dpe, shred_dpe = self.calc_builder_dpe()
             rake_now = (rake_dpe > shred_dpe)
 
-<<<<<<< HEAD
         faerie_fire_now = (
             self.strategy['use_faerie_fire']
             and (not self.player.omen_proc)
@@ -1049,7 +1048,6 @@
             and (energy <= 80)
         )
         
-=======
         # Additionally, don't Rake if there is insufficient time to max out
         # our available Glyph of Shred extensions before Rip falls off.
         if rake_now and self.rip_debuff:
@@ -1075,7 +1073,6 @@
             not (self.strategy['bearweave'] or self.strategy['flowershift'])
         )
 
->>>>>>> 0356a4dc
         # Berserk algorithm: time Berserk for just after a Tiger's Fury
         # *unless* we'll lose Berserk uptime by waiting for Tiger's Fury to
         # come off cooldown. The latter exception is necessary for
