--- conflicted
+++ resolved
@@ -954,13 +954,8 @@
             self.player.ready_to_shift = True
         elif berserk_now:
             self.apply_berserk(time)
-<<<<<<< HEAD
             return 0.0, 0.0
-        elif roar_now:
-=======
-            return 0.0
         elif roar_now: # or pool_for_roar:
->>>>>>> b4750e0a
             # If we have leeway to do so, don't Roar right away and instead
             # pool Energy to reduce how much we clip the buff
             # if pool_for_roar:
