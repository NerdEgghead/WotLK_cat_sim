--- conflicted
+++ resolved
@@ -1751,13 +1751,10 @@
             self.player.berserk_cd = max(0.0, self.player.berserk_cd - delta_t)
             self.player.enrage_cd = max(0.0, self.player.enrage_cd - delta_t)
             self.player.mangle_cd = max(0.0, self.player.mangle_cd - delta_t)
-<<<<<<< HEAD
+            self.player.faerie_fire_cd = max(0.0, self.player.faerie_fire_cd - delta_t)
             self.player.faerie_fire_cd = max(
                 0.0, self.player.faerie_fire_cd - delta_t
             )
-=======
-            self.player.faerie_fire_cd = max(0.0, self.player.faerie_fire_cd - delta_t)
->>>>>>> 5172f6bc
 
             if (self.player.five_second_rule
                     and (time - self.player.last_shift >= 5)):
